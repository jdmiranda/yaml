--- conflicted
+++ resolved
@@ -603,12 +603,30 @@
   const src = 'foo: &a [&v foo]\nbar: *a\nbaz: *a\n'
   const doc = YAML.parseDocument(src)
   const onAnchor = jest.fn()
-<<<<<<< HEAD
   const res = doc.toJS({ onAnchor })
   expect(onAnchor.mock.calls).toMatchObject([
     [res.foo, 3],
     ['foo', 1]
   ])
+})
+
+describe('__proto__ as mapping key', () => {
+  test('plain object', () => {
+    const src = '{ __proto__: [42] }'
+    const obj = YAML.parse(src)
+    expect(Array.isArray(obj)).toBe(false)
+    expect(obj.hasOwnProperty('__proto__')).toBe(true)
+    expect(obj).not.toHaveProperty('length')
+    expect(JSON.stringify(obj)).toBe('{"__proto__":[42]}')
+  })
+
+  test('with merge key', () => {
+    const src = '- &A { __proto__: [42] }\n- { <<: *A }\n'
+    const obj = YAML.parse(src, { merge: true })
+    expect(obj[0].hasOwnProperty('__proto__')).toBe(true)
+    expect(obj[1].hasOwnProperty('__proto__')).toBe(true)
+    expect(JSON.stringify(obj)).toBe('[{"__proto__":[42]},{"__proto__":[42]}]')
+  })
 })
 
 describe('reviver', () => {
@@ -754,27 +772,5 @@
         [8, 10]
       ]
     ])
-=======
-  const res = doc.toJSON(null, onAnchor)
-  expect(onAnchor.mock.calls).toMatchObject([[res.foo, 3], ['foo', 1]])
-})
-
-describe('__proto__ as mapping key', () => {
-  test('plain object', () => {
-    const src = '{ __proto__: [42] }'
-    const obj = YAML.parse(src)
-    expect(Array.isArray(obj)).toBe(false)
-    expect(obj.hasOwnProperty('__proto__')).toBe(true)
-    expect(obj).not.toHaveProperty('length')
-    expect(JSON.stringify(obj)).toBe('{"__proto__":[42]}')
-  })
-
-  test('with merge key', () => {
-    const src = '- &A { __proto__: [42] }\n- { <<: *A }\n'
-    const obj = YAML.parse(src, { merge: true })
-    expect(obj[0].hasOwnProperty('__proto__')).toBe(true)
-    expect(obj[1].hasOwnProperty('__proto__')).toBe(true)
-    expect(JSON.stringify(obj)).toBe('[{"__proto__":[42]},{"__proto__":[42]}]')
->>>>>>> 0e94ef6f
   })
 })