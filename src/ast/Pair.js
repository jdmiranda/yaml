import { Type } from '../constants.js'
import { createNode } from '../doc/createNode.js'
import { addComment } from '../stringify/addComment.js'
import { Collection } from './Collection.js'
import { Node } from './Node.js'
import { Scalar } from './Scalar.js'
import { YAMLSeq } from './YAMLSeq.js'
import { toJS } from './toJS.js'

const stringifyKey = (key, jsKey, ctx) => {
  if (jsKey === null) return ''
  if (typeof jsKey !== 'object') return String(jsKey)
  if (key instanceof Node && ctx && ctx.doc)
    return key.toString({
      anchors: Object.create(null),
      doc: ctx.doc,
      indent: '',
      indentStep: ctx.indentStep,
      inFlow: true,
      inStringifyKey: true,
      stringify: ctx.stringify
    })
  return JSON.stringify(jsKey)
}

export function createPair(key, value, ctx) {
  const k = createNode(key, null, ctx)
  const v = createNode(value, null, ctx)
  return new Pair(k, v)
}

export class Pair extends Node {
  static Type = {
    PAIR: 'PAIR',
    MERGE_PAIR: 'MERGE_PAIR'
  }

  constructor(key, value = null) {
    super()
    this.key = key
    this.value = value
    this.type = Pair.Type.PAIR
  }

  get commentBefore() {
    return this.key instanceof Node ? this.key.commentBefore : undefined
  }

  set commentBefore(cb) {
    if (this.key == null) this.key = new Scalar(null)
    if (this.key instanceof Node) this.key.commentBefore = cb
    else {
      const msg =
        'Pair.commentBefore is an alias for Pair.key.commentBefore. To set it, the key must be a Node.'
      throw new Error(msg)
    }
  }

  addToJSMap(ctx, map) {
    const key = toJS(this.key, '', ctx)
    if (map instanceof Map) {
      const value = toJS(this.value, key, ctx)
      map.set(key, value)
    } else if (map instanceof Set) {
      map.add(key)
    } else {
      const stringKey = stringifyKey(this.key, key, ctx)
<<<<<<< HEAD
      map[stringKey] = toJS(this.value, stringKey, ctx)
=======
      const value = toJSON(this.value, stringKey, ctx)
      if (stringKey in map)
        Object.defineProperty(map, stringKey, {
          value,
          writable: true,
          enumerable: true,
          configurable: true
        })
      else map[stringKey] = value
>>>>>>> 0e94ef6f
    }
    return map
  }

  toJSON(_, ctx) {
    const pair = ctx && ctx.mapAsMap ? new Map() : {}
    return this.addToJSMap(ctx, pair)
  }

  toString(ctx, onComment, onChompKeep) {
    if (!ctx || !ctx.doc) return JSON.stringify(this)
    const { indent: indentSize, indentSeq, simpleKeys } = ctx.doc.options
    let { key, value } = this
    let keyComment = key instanceof Node && key.comment
    if (simpleKeys) {
      if (keyComment) {
        throw new Error('With simple keys, key nodes cannot have comments')
      }
      if (key instanceof Collection) {
        const msg = 'With simple keys, collection cannot be used as a key value'
        throw new Error(msg)
      }
    }
    const explicitKey =
      !simpleKeys &&
      (!key ||
        keyComment ||
        key instanceof Collection ||
        key.type === Type.BLOCK_FOLDED ||
        key.type === Type.BLOCK_LITERAL)
    const { allNullValues, doc, indent, indentStep, stringify } = ctx
    ctx = Object.assign({}, ctx, {
      implicitKey: !explicitKey && (simpleKeys || !allNullValues),
      indent: indent + indentStep
    })
    let chompKeep = false
    let str = stringify(
      key,
      ctx,
      () => (keyComment = null),
      () => (chompKeep = true)
    )
    str = addComment(str, ctx.indent, keyComment)
    if (allNullValues && !simpleKeys) {
      if (this.comment) {
        str = addComment(str, ctx.indent, this.comment)
        if (onComment) onComment()
      } else if (chompKeep && !keyComment && onChompKeep) onChompKeep()
      return ctx.inFlow ? str : `? ${str}`
    }
    str = explicitKey ? `? ${str}\n${indent}:` : `${str}:`
    if (this.comment) {
      // expected (but not strictly required) to be a single-line comment
      str = addComment(str, ctx.indent, this.comment)
      if (onComment) onComment()
    }
    let vcb = ''
    let valueComment = null
    if (value instanceof Node) {
      if (value.spaceBefore) vcb = '\n'
      if (value.commentBefore) {
        const cs = value.commentBefore.replace(/^/gm, `${ctx.indent}#`)
        vcb += `\n${cs}`
      }
      valueComment = value.comment
    } else if (value && typeof value === 'object') {
      value = doc.createNode(value)
    }
    ctx.implicitKey = false
    if (!explicitKey && !this.comment && value instanceof Scalar)
      ctx.indentAtStart = str.length + 1
    chompKeep = false
    if (
      !indentSeq &&
      indentSize >= 2 &&
      !ctx.inFlow &&
      !explicitKey &&
      value instanceof YAMLSeq &&
      value.type !== Type.FLOW_SEQ &&
      !value.tag &&
      !doc.anchors.getName(value)
    ) {
      // If indentSeq === false, consider '- ' as part of indentation where possible
      ctx.indent = ctx.indent.substr(2)
    }
    const valueStr = stringify(
      value,
      ctx,
      () => (valueComment = null),
      () => (chompKeep = true)
    )
    let ws = ' '
    if (vcb || this.comment) {
      ws = `${vcb}\n${ctx.indent}`
    } else if (!explicitKey && value instanceof Collection) {
      const flow = valueStr[0] === '[' || valueStr[0] === '{'
      if (!flow || valueStr.includes('\n')) ws = `\n${ctx.indent}`
    }
    if (chompKeep && !valueComment && onChompKeep) onChompKeep()
    return addComment(str + ws + valueStr, ctx.indent, valueComment)
  }
}<|MERGE_RESOLUTION|>--- conflicted
+++ resolved
@@ -65,10 +65,7 @@
       map.add(key)
     } else {
       const stringKey = stringifyKey(this.key, key, ctx)
-<<<<<<< HEAD
-      map[stringKey] = toJS(this.value, stringKey, ctx)
-=======
-      const value = toJSON(this.value, stringKey, ctx)
+      const value = toJS(this.value, stringKey, ctx)
       if (stringKey in map)
         Object.defineProperty(map, stringKey, {
           value,
@@ -77,7 +74,6 @@
           configurable: true
         })
       else map[stringKey] = value
->>>>>>> 0e94ef6f
     }
     return map
   }
